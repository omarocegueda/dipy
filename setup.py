#!/usr/bin/env python
''' Installation script for dipy package '''

import os
import sys
from os.path import join as pjoin, dirname
from glob import glob

# BEFORE importing distutils, remove MANIFEST. distutils doesn't properly
# update it when the contents of directories change.
if os.path.exists('MANIFEST'): os.remove('MANIFEST')

from numpy.distutils.misc_util import get_info

# Get version and release info, which is all stored in dipy/info.py
ver_file = os.path.join('dipy', 'info.py')
# Use exec for compabibility with Python 3
exec(open(ver_file).read())

# force_setuptools can be set from the setup_egg.py script
if not 'force_setuptools' in globals():
    # For some commands, always use setuptools
    if len(set(('develop', 'bdist_egg', 'bdist_rpm', 'bdist', 'bdist_dumb',
                'bdist_mpkg', 'bdist_wheel', 'install_egg_info', 'egg_info',
                'easy_install')).intersection(sys.argv)) > 0:
        force_setuptools = True
    else:
        force_setuptools = False

if force_setuptools:
    import setuptools

# We may just have imported setuptools, or we may have been exec'd from a
# setuptools environment like pip
if 'setuptools' in sys.modules:
    # Try to preempt setuptools monkeypatching of Extension handling when Pyrex
    # is missing.  Otherwise the monkeypatched Extension will change .pyx
    # filenames to .c filenames, and we probably don't have the .c files.
    sys.path.insert(0, pjoin(dirname(__file__), 'fake_pyrex'))
    # Set setuptools extra arguments
    nibabel_spec = 'nibabel>=' + NIBABEL_MIN_VERSION
    extra_setuptools_args = dict(
        tests_require=['nose'],
        test_suite='nose.collector',
        zip_safe=False,
        extras_require = dict(
            doc=['Sphinx>=1.0'],
            test=['nose>=0.10.1']),
        install_requires = [nibabel_spec])
    # I removed numpy and scipy from install requires because easy_install seems
    # to want to fetch these if they are already installed, meaning of course
    # that there's a long fragile and unnecessary compile before the install
    # finishes.
    # We need setuptools install command because we're going to override it
    # further down.  Using distutils install command causes some confusion, due
    # to the Pyrex / setuptools hack above (force_setuptools)
    from setuptools.command import install
    # If running setuptools and nibabel is not installed, we have to force
    # setuptools to install nibabel locally for the script to continue.  This
    # hack is from
    # http://stackoverflow.com/questions/12060925/best-way-to-share-code-across-several-setup-py-scripts
    # with thanks
    from setuptools.dist import Distribution
    Distribution(dict(setup_requires=nibabel_spec))
else:
    extra_setuptools_args = {}
    from distutils.command import install

# Import distutils _after_ potential setuptools import above, and after removing
# MANIFEST
from distutils.core import setup
from distutils.extension import Extension
from distutils.command import build_py, build_ext

from cythexts import cyproc_exts, get_pyx_sdist, derror_maker
from setup_helpers import install_scripts_bat, add_flag_checking, check_npymath

# Define extensions
EXTS = []
# Add flags for linking to npymath library
ext_kwargs = get_info('npymath')
ext_kwargs['include_dirs'].append('src')
for modulename, other_sources, language in (
    ('dipy.reconst.recspeed', [], 'c'),
    ('dipy.reconst.vec_val_sum', [], 'c'),
    ('dipy.reconst.quick_squash', [], 'c'),
    ('dipy.tracking.distances', [], 'c'),
    ('dipy.tracking.streamlinespeed', [], 'c'),
    ('dipy.tracking.vox2track', [], 'c'),
    ('dipy.tracking.propspeed', [], 'c'),
    ('dipy.denoise.denspeed', [], 'c'),
    ('dipy.align.vector_fields', [], 'c'),
    ('dipy.align.sumsqdiff', [], 'c'),
    ('dipy.align.expectmax', [], 'c'),
    ('dipy.align.crosscorr', [], 'c'),
    ('dipy.align.bundlemin', [], 'c')):

    pyx_src = pjoin(*modulename.split('.')) + '.pyx'
    EXTS.append(Extension(modulename, [pyx_src] + other_sources,
                          language=language,
                          **ext_kwargs))


# Do our own build and install time dependency checking. setup.py gets called in
# many different ways, and may be called just to collect information (egg_info).
# We need to set up tripwires to raise errors when actually doing things, like
# building, rather than unconditionally in the setup.py import or exec
# We may make tripwire versions of build_ext, build_py, install
try:
    from nisext.sexts import package_check, get_comrec_build
except ImportError: # No nibabel
    msg = ('Need nisext package from nibabel installation'
           ' - please install nibabel first')
    pybuilder = derror_maker(build_py.build_py, msg)
    extbuilder = derror_maker(build_ext.build_ext, msg)
    def package_check(*args, **kwargs):
        raise RuntimeError(msg + " or try 'python setup_egg.py install'")
else: # We have nibabel
    pybuilder = get_comrec_build('dipy')
    # Cython is a dependency for building extensions, iff we don't have stamped
    # up pyx and c files.
    build_ext = cyproc_exts(EXTS, CYTHON_MIN_VERSION, 'pyx-stamps')
    # Add openmp flags if they work
    omp_test_c = """#include <omp.h>
    int main(int argc, char** argv) { return(0); }"""
    simple_test_c = """int main(int argc, char** argv) { return(0); }"""
    extbuilder = add_flag_checking(
<<<<<<< HEAD
        build_ext, [[['/arch:SSE2'], ['/arch:SSE2'], simple_test_c, 'USING_VC_SSE2'],
                    [['-msse2', '-mfpmath=sse'], ['-msse2','-mfpmath'], simple_test_c, 'USING_GCC_SSE2'],
                    [['-fopenmp'], ['-fopenmp'], omp_test_c, 'HAVE_OPENMP']])
=======
        build_ext, [[['-fopenmp'], ['-fopenmp'], omp_test_c, 'HAVE_OPENMP']])
    # Fix npymath libraries for Windows
    if os.name == 'nt':
        extbuilder = check_npymath(extbuilder)
>>>>>>> 74b36417

# Installer that checks for install-time dependencies
class installer(install.install):
    def run(self):
        package_check('numpy', NUMPY_MIN_VERSION)
        package_check('scipy', SCIPY_MIN_VERSION)
        package_check('nibabel', NIBABEL_MIN_VERSION)
        install.install.run(self)


cmdclass = dict(
    build_py=pybuilder,
    build_ext=extbuilder,
    install=installer,
    install_scripts=install_scripts_bat,
    sdist=get_pyx_sdist())


def main(**extra_args):
    setup(name=NAME,
          maintainer=MAINTAINER,
          maintainer_email=MAINTAINER_EMAIL,
          description=DESCRIPTION,
          long_description=LONG_DESCRIPTION,
          url=URL,
          download_url=DOWNLOAD_URL,
          license=LICENSE,
          classifiers=CLASSIFIERS,
          author=AUTHOR,
          author_email=AUTHOR_EMAIL,
          platforms=PLATFORMS,
          version=VERSION,
          requires=REQUIRES,
          provides=PROVIDES,
          packages     = ['dipy',
                          'dipy.tests',
                          'dipy.align',
                          'dipy.align.tests',
                          'dipy.core',
                          'dipy.core.tests',
                          'dipy.tracking',
                          'dipy.tracking.tests',
                          'dipy.tracking.benchmarks',
                          'dipy.reconst',
                          'dipy.reconst.benchmarks',
                          'dipy.reconst.tests',
                          'dipy.io',
                          'dipy.io.tests',
                          'dipy.viz',
                          'dipy.viz.tests',
                          'dipy.testing',
                          'dipy.testing.tests',
                          'dipy.boots',
                          'dipy.data',
                          'dipy.utils',
                          'dipy.utils.tests',
                          'dipy.fixes',
                          'dipy.external',
                          'dipy.external.tests',
                          'dipy.segment',
                          'dipy.segment.tests',
                          'dipy.sims',
                          'dipy.sims.tests',
                          'dipy.denoise',
                          'dipy.denoise.tests'],

          ext_modules = EXTS,
          # The package_data spec has no effect for me (on python 2.6) -- even
          # changing to data_files doesn't get this stuff included in the source
          # distribution -- not sure if it has something to do with the magic
          # above, but distutils is surely the worst piece of code in all of
          # python -- duplicating things into MANIFEST.in but this is admittedly
          # only a workaround to get things started -- not a solution
          package_data = {'dipy':
                          [pjoin('data', '*')
                          ]},
          data_files=[('share/doc/dipy/examples',
                       glob(pjoin('doc','examples','*.py')))],
          scripts      = [pjoin('bin', 'dipy_peak_extraction'),
                          pjoin('bin', 'dipy_fit_tensor'),
                          pjoin('bin', 'dipy_sh_estimate'),
                          pjoin('bin', 'dipy_quickbundles')],
          cmdclass = cmdclass,
          **extra_args
         )

#simple way to test what setup will do
#python setup.py install --prefix=/tmp
if __name__ == "__main__":
    main(**extra_setuptools_args)<|MERGE_RESOLUTION|>--- conflicted
+++ resolved
@@ -125,16 +125,12 @@
     int main(int argc, char** argv) { return(0); }"""
     simple_test_c = """int main(int argc, char** argv) { return(0); }"""
     extbuilder = add_flag_checking(
-<<<<<<< HEAD
         build_ext, [[['/arch:SSE2'], ['/arch:SSE2'], simple_test_c, 'USING_VC_SSE2'],
                     [['-msse2', '-mfpmath=sse'], ['-msse2','-mfpmath'], simple_test_c, 'USING_GCC_SSE2'],
                     [['-fopenmp'], ['-fopenmp'], omp_test_c, 'HAVE_OPENMP']])
-=======
-        build_ext, [[['-fopenmp'], ['-fopenmp'], omp_test_c, 'HAVE_OPENMP']])
     # Fix npymath libraries for Windows
     if os.name == 'nt':
         extbuilder = check_npymath(extbuilder)
->>>>>>> 74b36417
 
 # Installer that checks for install-time dependencies
 class installer(install.install):
