#!python
#cython: boundscheck=False
#cython: wraparound=False
#cython: cdivision=True
import numpy as np
from dipy.segment.mask import applymask
from dipy.core.ndindex import ndindex
cimport cython
cimport numpy as cnp
cdef extern from "dpy_math.h" nogil:
    cdef double NPY_PI
    double sqrt(double)
    double log(double)
    double exp(double)


class ConstantObservationModel(object):
    r""" Image segmentation with constant models
    Image segmentation by maximum a-posteriori estimation of HMRF model
    with the Potts/Ising potential
    """
    # To-do: generalize to measure fields
    # To-do: create abstract class "ObservationModel" and derive
    # Constant... and Splines... from it

    def __init__(self):
        r""" Initializes an instance of the ConstantObservationModel class
        """
        pass

        # self.nclasses
        # self.mu = np.zeros(nclasses)
        # self.sigmasq = np.zeros(nclasses)

    def initialize_param_uniform(self, image, nclasses):
        """ Initializes the means and variances uniformly

        The means are initialized uniformly along the dynamic range of `image`.
        The variances are set to 1 for all classes

        Parameters
        ----------
        image : array, shape(X, Y, Z)
        num_classes : int

        Returns
        -------
        mu : array, shape(K,)
        sigmasq : array, shape(K,)
        """

        cdef:
            double[:] mu = np.empty((nclasses,), dtype=np.float64)
            double[:] sigmasq = np.empty((nclasses,), dtype=np.float64)

        _initialize_param_uniform(image, mu, sigmasq)
        return np.array(mu), np.array(sigmasq)

    def negloglikelihood(self, image, mu, sigmasq, nclasses):
        r""" Computes the Gaussian negative log-likelihood of each class

        Computes the Gaussian negative log-likelihood of each class for each
        voxel of `image` assuming a Gaussian distribution with means and
        variances given by `mu` and `sigmasq`, respectively (constant models
        along the full volume). The negative log-likelihood will be written
        in `nloglike`.

        """

        nloglike = np.zeros(image.shape + (nclasses,), dtype=np.float64)
        mask = np.where(image > 0, 1, 0)

        #if not image is None:

        for idx in ndindex(image.shape):
#            if not mask[idx]:
#                continue
            for l in range(nclasses):
                if sigmasq[l] == 0:
                    nloglike[idx + (l,)] = 0
                else:
                    nloglike[idx + (l,)] = ((image[idx] - mu[l]) ** 2.0) / (2.0 * sigmasq[l])
                    nloglike[idx + (l,)] += np.log(2.0 * np.pi * np.sqrt(sigmasq[l]))
        return nloglike


    def prob_neighborhood(self, image, seg, beta, nclasses):
        r""" Conditional probability of the label given the neighborhood
        Equation 2.18 of the Stan Z. Li book.

        Parameters
        -----------
        img : 3D ndarray - masked T1 structural image
        nclasses : int - number of tissue classes
        seg : 3D ndarray - tissue segmentation derived from the ICM
                                     model. Must be padded with zeros
        beta : float - value of th importance of the neighborhood

        Returns
        --------

        P_L_N : 4D ndarray - Probability of the label given the neighborhood of
                             the voxel
        """

        cdef:
            double[:, :, :, :] P_L_N = np.zeros(image.shape + (nclasses,),
                                                dtype=np.float64)
            cnp.npy_intp classid = 0

        PLN_norm = np.zeros(image.shape, dtype=np.float64)

        for classid in range(nclasses):
            _prob_neighb_perclass(image, seg, beta, classid, P_L_N)

            # Eq 2.18 of Stan Z. Li book
            PLN = np.array(P_L_N)
            PLN[:, :, :, classid] = np.exp(- PLN[:, :, :, classid])
            PLN_norm += PLN[:, :, :, classid]
            PLN[:, :, :, classid] = PLN[:, :, :, classid] / PLN_norm

        return PLN


    def prob_image(self, img, nclasses, mu, sigmasq, P_L_N):
        r""" Conditional probability of the label given the image
        This is for equation 27 of the Zhang paper

        Parameters
        -----------
        img : ndarray 3D
            masked T1 structural image
        nclasses : int
            number of tissue classes
        mu : ndarray (1, 3)
            current estimate of mean of each tissue type
        sigmasq : ndarray (1, 3)
            current estimate of the variance of each tissue type
        P_L_N : ndarray 4D
            probability of the label given the neighborhood. Previously
            computed by function prob_neigh

        Returns
        --------
        P_L_Y : ndarray 4D
            Probability of the label given the input image

        """
        # probability of the tissue label (from the 3 classes) given the
        # voxel
        P_L_Y = np.zeros_like(P_L_N)
        P_L_Y_norm = np.zeros_like(img)
        # normal density equation 11 of the Zhang paper
        g = np.zeros_like(img)
        # mask = np.where(img > 0, 1, 0)

        for l in range(nclasses):
            for idx in ndindex(img.shape[:3]):

                g[idx] = np.exp(-((img[idx] - mu[l]) ** 2 / 2 * sigmasq[l])) / np.sqrt(2 * np.pi * sigmasq[l])
                P_L_Y[idx[0], idx[1], idx[2], l] = g[idx] * P_L_N[idx[0], idx[1], idx[2], l]

            P_L_Y_norm[:, :, :] += P_L_Y[:, :, :, l]

        for l in range(nclasses):
            P_L_Y[:, :, :, l] = P_L_Y[:, :, :, l]/P_L_Y_norm

        P_L_Y[np.isnan(P_L_Y)] = 0
<<<<<<< HEAD
=======
        # P_L_Y[P_L_Y < 0] = 0
>>>>>>> 66d32c45

        return P_L_Y

    def update_param(self, image, P_L_Y, mu, nclasses):
        r""" Updates the means and the variances in each iteration for all the
        labels. This is for equations 25 and 26 of the Zhang paper

        Parameters
        -----------
        image : ndarray
            Input T1 grey scale image

        P_L_Y : ndarray
            Probability of the label given the input image computed by the
            Expectation Maximization algorithm.

        Returns
        --------
        mu_upd : 1x3 ndarray - mean of each tissue class
        var_upd : 1x3 ndarray - variance of each tissue class

        """
        # temporary mu and var files to compute the update
        mu_upd = np.zeros(nclasses)
        var_upd = np.zeros(nclasses)
        mu_num = np.zeros(image.shape + (nclasses,))
        var_num = np.zeros(image.shape + (nclasses,))
        denm = np.zeros(image.shape + (nclasses,))

        for l in range(nclasses):
            for idx in ndindex(image.shape[:3]):
                idxl = idx + (l,)
                mu_num[idxl] = (P_L_Y[idxl] * image[idx])
                var_num[idxl] = (P_L_Y[idxl] * (image[idx] - mu[l]) ** 2)
                denm[idxl] = P_L_Y[idxl]

            mu_upd[l] = np.sum(mu_num[:, :, :, l]) / np.sum(denm[:, :, :, l])
            var_upd[l] = np.sum(var_num[:, :, :, l]) / np.sum(denm[:, :, :, l])

            print('updated means and variances per class')
            print('class: ', l)
            print('updated_mu:', mu_upd[l])
            print('updated_var:', var_upd[l])

        return mu_upd, var_upd


cdef void _initialize_param_uniform(double[:,:,:] image, double[:] mu, double[:] sigma) nogil:
        """ Initializes the mu and sigmasqiances uniformly

        The mu are initialized uniformly along the dynamic range of `image`.
        The sigmasqiances are set to 1 for all classes

        Parameters
        ----------
        image : array, shape(X, Y, Z)
        mu : array, shape(K,)
        sigmasq : array, shape(K,)
        """
        cdef:
            cnp.npy_intp nx = image.shape[0]
            cnp.npy_intp ny = image.shape[1]
            cnp.npy_intp nz = image.shape[2]
            int nclasses = mu.shape[0]
            int i
            double min_val
            double max_val
        min_val = image[0,0,0]
        max_val = image[0,0,0]
        for x in range(nx):
            for y in range(ny):
                for z in range(nz):
                    if image[x,y,z] < min_val:
                        min_val = image[x,y,z]
                    if image[x,y,z] > max_val:
                        max_val = image[x,y,z]
        for i in range(nclasses):
            sigma[i] = 1.0
            mu[i] = min_val + i * (max_val - min_val)/nclasses


cdef void _prob_neighb_perclass(double[:, :, :] image, double[:, :, :] seg,
                                double beta, int classid,
                                double[:, :, :, :] P_L_N) nogil:

    cdef:
        cnp.npy_intp nx = image.shape[0]
        cnp.npy_intp ny = image.shape[1]
        cnp.npy_intp nz = image.shape[2]
        cnp.npy_intp nneigh = 6
        cnp.npy_intp l = classid
        cnp.npy_intp x, y, z, xx, yy, zz
        double vox_prob
        cnp.npy_intp* dX = [-1, 0, 0, 0,  0, 1]
        cnp.npy_intp* dY = [0, -1, 0, 1,  0, 0]
        cnp.npy_intp* dZ = [0,  0, 1, 0, -1, 0]

    for x in range(nx):
        for y in range(ny):
            for z in range(nz):

                vox_prob = P_L_N[x, y, z, l]

                for i in range(nneigh):
                    xx = x + dX[i]
                    if((xx < 0) or (xx >= nx)):
                        continue
                    yy = y + dY[i]
                    if((yy < 0) or (yy >= ny)):
                        continue
                    zz = z + dZ[i]
                    if((zz < 0) or (zz >= nz)):
                        continue

                    if seg[xx,yy,zz] == l:
                        vox_prob -= beta
                    else:
                        vox_prob += beta

                P_L_N[x, y, z, l] = vox_prob


class IteratedConditionalModes(object):
    # To-do: generalize to measure fields
    # To-do: create abstract class "PosteriorOptimizer" and derive ICM from it
    # To-do: generalize to different potentials
    # To-do: generalize to different neighborhoods

    def __init__(self):
        pass

#    def initialize_otsu(image):
#        seg = np.zeros(...)
#        ...
#        return seg

    def initialize_maximum_likelihood(self, nloglike):
        r""" Initializes the segmentation of an image with given neg-log-likelihood

        Initializes the segmentation of an image with neg-log-likelihood field
        given by `nloglike`. The class of each voxel is selected as the one with
        the minimum neg-log-likelihood (i.e. the maximum-likelihood segmentation).

        Parameters
        ----------
        nloglike : array, shape(X, Y, Z, K)
            nloglike[x,y,z,k] is the likelihhood of class k for voxel (x,y,z)

        Returns
        --------
        seg : array, shape(X, Y, Z)
            the buffer in which to write the initial segmentation
        """

        seg = np.zeros(nloglike.shape[:3]).astype(np.float64)

        _initialize_maximum_likelihood(nloglike, seg)

        return seg

    def icm_ising(self, nloglike, beta, seg):
        """ Executes one iteration of the ICM algorithm for MRF MAP estimation
        The prior distribution of the MRF is a Gibbs distribution with the
        Potts/Ising model with parameter `beta`:

        https://en.wikipedia.org/wiki/Potts_model

        Parameters
        ----------
        nloglike : array, shape(X, Y, Z, K)
            nloglike[x,y,z,k] is the negative log likelihood of class k at voxel
            (x,y,z)
        beta : float (positive)
            the parameter of the Potts/Ising model
        seg : array, shape (X, Y, Z)
            initial segmentation. On segput this segmentation will change by one
            iteration of the ICM algorithm
        """

        _icm_ising(nloglike, beta, seg)

        return seg


cdef void _initialize_maximum_likelihood(double[:,:,:,:] nloglike, double[:,:,:] seg) nogil:
    r""" Initializes the segmentation of an image with given neg-log-likelihood

    Initializes the segmentation of an image with neg-log-likelihood field
    given by `nloglike`. The class of each voxel is selected as the one with
    the minimum neg-log-likelihood (i.e. the maximum-likelihood segmentation).

    Parameters
    ----------
    nloglike : array, shape(X, Y, Z, K)
        nloglike[x,y,z,k] is the likelihhood of class k for voxel (x,y,z)
    seg : array, shape(X, Y, Z)
        the buffer in which to write the initial segmentation. This is the
        inital segmentation
    """
    cdef:
        cnp.npy_intp nx = nloglike.shape[0]
        cnp.npy_intp ny = nloglike.shape[1]
        cnp.npy_intp nz = nloglike.shape[2]
        cnp.npy_intp nclasses = nloglike.shape[3]
        double min_energy
        int best_class
    for x in range(nx):
        for y in range(ny):
            for z in range(nz):
                # Select the best label for this voxel (x, y, z)
                best_class = -1
                for k in range(nclasses):
                    if (best_class == -1) or (nloglike[x,y,z,k] < min_energy):
                        best_class = k
                        min_energy = nloglike[x,y,z,k]
                seg[x,y,z] = best_class


cdef void _icm_ising(double[:,:,:,:] nloglike, double beta, double[:,:,:] seg) nogil:
    """ Executes one iteration of the ICM algorithm for MRF MAP estimation
    The prior distribution of the MRF is a Gibbs distribution with the
    Potts/Ising model with parameter `beta`:

    https://en.wikipedia.org/wiki/Potts_model

    Parameters
    ----------
    nloglike : array, shape(X, Y, Z, K)
        nloglike[x,y,z,k] is the negative log likelihood of class k at voxel
        (x,y,z)
    beta : float (positive)
        the parameter of the Potts/Ising model
    seg : array
        initial segmentation. This segmentation will change by one
        iteration of the ICM algorithm

    Returns
    -------
    seg :  3D array. Final segmentation.
    """

    cdef:
        cnp.npy_intp nneigh = 6
        cnp.npy_intp* dX = [-1, 0, 0, 0,  0, 1]
        cnp.npy_intp* dY = [0, -1, 0, 1,  0, 0]
        cnp.npy_intp* dZ = [0,  0, 1, 0, -1, 0]
        cnp.npy_intp nx = nloglike.shape[0]
        cnp.npy_intp ny = nloglike.shape[1]
        cnp.npy_intp nz = nloglike.shape[2]
        cnp.npy_intp nclasses = nloglike.shape[3]
        cnp.npy_intp x, y, z, xx, yy, zz, i, j, k
        double min_energy, this_energy
        int best_class

    for x in range(nx):
        for y in range(ny):
            for z in range(nz):
                # Select the best label for this voxel (x, y, z)
                best_class = -1
                for k in range(nclasses):
                    this_energy = nloglike[x, y, z, k]
                    # Accumulate Gibbs energy for label k
                    for i in range(nneigh):
                        xx = x + dX[i]
                        if((xx < 0) or (xx >= nx)):
                            continue
                        yy = y + dY[i]
                        if((yy < 0) or (yy >= ny)):
                            continue
                        zz = z + dZ[i]
                        if((zz < 0) or (zz >= nz)):
                            continue

                        if seg[xx,yy,zz] == k:
                            this_energy -= beta
                        else:
                            this_energy += beta
                    if (best_class == -1) or (this_energy < min_energy):
                        min_energy = this_energy
                        best_class = k
                seg[x,y,z] = best_class


class ImageSegmenter(object):
    # To-do: generalize to quadratic measure fields measure fields
    def __init__(self):

        pass

    def segment_HMRF(self, image, nclasses, beta, max_iter):

        observation_model = ConstantObservationModel()
        posteriorMaximizer = IteratedConditionalModes()

        print("Initializing parameters")
        mu, sigmasq = observation_model.initialize_param_uniform(image, nclasses)

        print("Computing neg-log-likelihood")
        negll = observation_model.negloglikelihood(image, mu, sigmasq, nclasses)

        print("Initializing segmentation")
        seg_init = posteriorMaximizer.initialize_maximum_likelihood(negll)

        seg = np.empty_like(image)

        for iter in range(max_iter): # Here is where the EM parts come in
            print("Iter: %d"%(iter,))

            PLN = observation_model.prob_neighborhood(image, seg_init, beta, nclasses)
            PLY = observation_model.prob_image(image, nclasses, mu, sigmasq, PLN)
            mu_upd, sigmasq_upd = observation_model.update_param(image, PLY, mu, nclasses)
            negll = observation_model.negloglikelihood(image, mu_upd, sigmasq_upd, nclasses)
            seg = posteriorMaximizer.icm_ising(negll, beta, seg_init)

        return seg


#if __name__ == "__main__":
#
#    image = nib.load('my_image.nii.gz')
#    nclasses = 3
#
#    segmenter = ImageSegmenter(model)
#    segmented = segmenter.segment_HMRF(image, nclasses)
<|MERGE_RESOLUTION|>--- conflicted
+++ resolved
@@ -1,496 +1,493 @@
-#!python
-#cython: boundscheck=False
-#cython: wraparound=False
-#cython: cdivision=True
-import numpy as np
-from dipy.segment.mask import applymask
-from dipy.core.ndindex import ndindex
-cimport cython
-cimport numpy as cnp
-cdef extern from "dpy_math.h" nogil:
-    cdef double NPY_PI
-    double sqrt(double)
-    double log(double)
-    double exp(double)
-
-
-class ConstantObservationModel(object):
-    r""" Image segmentation with constant models
-    Image segmentation by maximum a-posteriori estimation of HMRF model
-    with the Potts/Ising potential
-    """
-    # To-do: generalize to measure fields
-    # To-do: create abstract class "ObservationModel" and derive
-    # Constant... and Splines... from it
-
-    def __init__(self):
-        r""" Initializes an instance of the ConstantObservationModel class
-        """
-        pass
-
-        # self.nclasses
-        # self.mu = np.zeros(nclasses)
-        # self.sigmasq = np.zeros(nclasses)
-
-    def initialize_param_uniform(self, image, nclasses):
-        """ Initializes the means and variances uniformly
-
-        The means are initialized uniformly along the dynamic range of `image`.
-        The variances are set to 1 for all classes
-
-        Parameters
-        ----------
-        image : array, shape(X, Y, Z)
-        num_classes : int
-
-        Returns
-        -------
-        mu : array, shape(K,)
-        sigmasq : array, shape(K,)
-        """
-
-        cdef:
-            double[:] mu = np.empty((nclasses,), dtype=np.float64)
-            double[:] sigmasq = np.empty((nclasses,), dtype=np.float64)
-
-        _initialize_param_uniform(image, mu, sigmasq)
-        return np.array(mu), np.array(sigmasq)
-
-    def negloglikelihood(self, image, mu, sigmasq, nclasses):
-        r""" Computes the Gaussian negative log-likelihood of each class
-
-        Computes the Gaussian negative log-likelihood of each class for each
-        voxel of `image` assuming a Gaussian distribution with means and
-        variances given by `mu` and `sigmasq`, respectively (constant models
-        along the full volume). The negative log-likelihood will be written
-        in `nloglike`.
-
-        """
-
-        nloglike = np.zeros(image.shape + (nclasses,), dtype=np.float64)
-        mask = np.where(image > 0, 1, 0)
-
-        #if not image is None:
-
-        for idx in ndindex(image.shape):
-#            if not mask[idx]:
-#                continue
-            for l in range(nclasses):
-                if sigmasq[l] == 0:
-                    nloglike[idx + (l,)] = 0
-                else:
-                    nloglike[idx + (l,)] = ((image[idx] - mu[l]) ** 2.0) / (2.0 * sigmasq[l])
-                    nloglike[idx + (l,)] += np.log(2.0 * np.pi * np.sqrt(sigmasq[l]))
-        return nloglike
-
-
-    def prob_neighborhood(self, image, seg, beta, nclasses):
-        r""" Conditional probability of the label given the neighborhood
-        Equation 2.18 of the Stan Z. Li book.
-
-        Parameters
-        -----------
-        img : 3D ndarray - masked T1 structural image
-        nclasses : int - number of tissue classes
-        seg : 3D ndarray - tissue segmentation derived from the ICM
-                                     model. Must be padded with zeros
-        beta : float - value of th importance of the neighborhood
-
-        Returns
-        --------
-
-        P_L_N : 4D ndarray - Probability of the label given the neighborhood of
-                             the voxel
-        """
-
-        cdef:
-            double[:, :, :, :] P_L_N = np.zeros(image.shape + (nclasses,),
-                                                dtype=np.float64)
-            cnp.npy_intp classid = 0
-
-        PLN_norm = np.zeros(image.shape, dtype=np.float64)
-
-        for classid in range(nclasses):
-            _prob_neighb_perclass(image, seg, beta, classid, P_L_N)
-
-            # Eq 2.18 of Stan Z. Li book
-            PLN = np.array(P_L_N)
-            PLN[:, :, :, classid] = np.exp(- PLN[:, :, :, classid])
-            PLN_norm += PLN[:, :, :, classid]
-            PLN[:, :, :, classid] = PLN[:, :, :, classid] / PLN_norm
-
-        return PLN
-
-
-    def prob_image(self, img, nclasses, mu, sigmasq, P_L_N):
-        r""" Conditional probability of the label given the image
-        This is for equation 27 of the Zhang paper
-
-        Parameters
-        -----------
-        img : ndarray 3D
-            masked T1 structural image
-        nclasses : int
-            number of tissue classes
-        mu : ndarray (1, 3)
-            current estimate of mean of each tissue type
-        sigmasq : ndarray (1, 3)
-            current estimate of the variance of each tissue type
-        P_L_N : ndarray 4D
-            probability of the label given the neighborhood. Previously
-            computed by function prob_neigh
-
-        Returns
-        --------
-        P_L_Y : ndarray 4D
-            Probability of the label given the input image
-
-        """
-        # probability of the tissue label (from the 3 classes) given the
-        # voxel
-        P_L_Y = np.zeros_like(P_L_N)
-        P_L_Y_norm = np.zeros_like(img)
-        # normal density equation 11 of the Zhang paper
-        g = np.zeros_like(img)
-        # mask = np.where(img > 0, 1, 0)
-
-        for l in range(nclasses):
-            for idx in ndindex(img.shape[:3]):
-
-                g[idx] = np.exp(-((img[idx] - mu[l]) ** 2 / 2 * sigmasq[l])) / np.sqrt(2 * np.pi * sigmasq[l])
-                P_L_Y[idx[0], idx[1], idx[2], l] = g[idx] * P_L_N[idx[0], idx[1], idx[2], l]
-
-            P_L_Y_norm[:, :, :] += P_L_Y[:, :, :, l]
-
-        for l in range(nclasses):
-            P_L_Y[:, :, :, l] = P_L_Y[:, :, :, l]/P_L_Y_norm
-
-        P_L_Y[np.isnan(P_L_Y)] = 0
-<<<<<<< HEAD
-=======
-        # P_L_Y[P_L_Y < 0] = 0
->>>>>>> 66d32c45
-
-        return P_L_Y
-
-    def update_param(self, image, P_L_Y, mu, nclasses):
-        r""" Updates the means and the variances in each iteration for all the
-        labels. This is for equations 25 and 26 of the Zhang paper
-
-        Parameters
-        -----------
-        image : ndarray
-            Input T1 grey scale image
-
-        P_L_Y : ndarray
-            Probability of the label given the input image computed by the
-            Expectation Maximization algorithm.
-
-        Returns
-        --------
-        mu_upd : 1x3 ndarray - mean of each tissue class
-        var_upd : 1x3 ndarray - variance of each tissue class
-
-        """
-        # temporary mu and var files to compute the update
-        mu_upd = np.zeros(nclasses)
-        var_upd = np.zeros(nclasses)
-        mu_num = np.zeros(image.shape + (nclasses,))
-        var_num = np.zeros(image.shape + (nclasses,))
-        denm = np.zeros(image.shape + (nclasses,))
-
-        for l in range(nclasses):
-            for idx in ndindex(image.shape[:3]):
-                idxl = idx + (l,)
-                mu_num[idxl] = (P_L_Y[idxl] * image[idx])
-                var_num[idxl] = (P_L_Y[idxl] * (image[idx] - mu[l]) ** 2)
-                denm[idxl] = P_L_Y[idxl]
-
-            mu_upd[l] = np.sum(mu_num[:, :, :, l]) / np.sum(denm[:, :, :, l])
-            var_upd[l] = np.sum(var_num[:, :, :, l]) / np.sum(denm[:, :, :, l])
-
-            print('updated means and variances per class')
-            print('class: ', l)
-            print('updated_mu:', mu_upd[l])
-            print('updated_var:', var_upd[l])
-
-        return mu_upd, var_upd
-
-
-cdef void _initialize_param_uniform(double[:,:,:] image, double[:] mu, double[:] sigma) nogil:
-        """ Initializes the mu and sigmasqiances uniformly
-
-        The mu are initialized uniformly along the dynamic range of `image`.
-        The sigmasqiances are set to 1 for all classes
-
-        Parameters
-        ----------
-        image : array, shape(X, Y, Z)
-        mu : array, shape(K,)
-        sigmasq : array, shape(K,)
-        """
-        cdef:
-            cnp.npy_intp nx = image.shape[0]
-            cnp.npy_intp ny = image.shape[1]
-            cnp.npy_intp nz = image.shape[2]
-            int nclasses = mu.shape[0]
-            int i
-            double min_val
-            double max_val
-        min_val = image[0,0,0]
-        max_val = image[0,0,0]
-        for x in range(nx):
-            for y in range(ny):
-                for z in range(nz):
-                    if image[x,y,z] < min_val:
-                        min_val = image[x,y,z]
-                    if image[x,y,z] > max_val:
-                        max_val = image[x,y,z]
-        for i in range(nclasses):
-            sigma[i] = 1.0
-            mu[i] = min_val + i * (max_val - min_val)/nclasses
-
-
-cdef void _prob_neighb_perclass(double[:, :, :] image, double[:, :, :] seg,
-                                double beta, int classid,
-                                double[:, :, :, :] P_L_N) nogil:
-
-    cdef:
-        cnp.npy_intp nx = image.shape[0]
-        cnp.npy_intp ny = image.shape[1]
-        cnp.npy_intp nz = image.shape[2]
-        cnp.npy_intp nneigh = 6
-        cnp.npy_intp l = classid
-        cnp.npy_intp x, y, z, xx, yy, zz
-        double vox_prob
-        cnp.npy_intp* dX = [-1, 0, 0, 0,  0, 1]
-        cnp.npy_intp* dY = [0, -1, 0, 1,  0, 0]
-        cnp.npy_intp* dZ = [0,  0, 1, 0, -1, 0]
-
-    for x in range(nx):
-        for y in range(ny):
-            for z in range(nz):
-
-                vox_prob = P_L_N[x, y, z, l]
-
-                for i in range(nneigh):
-                    xx = x + dX[i]
-                    if((xx < 0) or (xx >= nx)):
-                        continue
-                    yy = y + dY[i]
-                    if((yy < 0) or (yy >= ny)):
-                        continue
-                    zz = z + dZ[i]
-                    if((zz < 0) or (zz >= nz)):
-                        continue
-
-                    if seg[xx,yy,zz] == l:
-                        vox_prob -= beta
-                    else:
-                        vox_prob += beta
-
-                P_L_N[x, y, z, l] = vox_prob
-
-
-class IteratedConditionalModes(object):
-    # To-do: generalize to measure fields
-    # To-do: create abstract class "PosteriorOptimizer" and derive ICM from it
-    # To-do: generalize to different potentials
-    # To-do: generalize to different neighborhoods
-
-    def __init__(self):
-        pass
-
-#    def initialize_otsu(image):
-#        seg = np.zeros(...)
-#        ...
-#        return seg
-
-    def initialize_maximum_likelihood(self, nloglike):
-        r""" Initializes the segmentation of an image with given neg-log-likelihood
-
-        Initializes the segmentation of an image with neg-log-likelihood field
-        given by `nloglike`. The class of each voxel is selected as the one with
-        the minimum neg-log-likelihood (i.e. the maximum-likelihood segmentation).
-
-        Parameters
-        ----------
-        nloglike : array, shape(X, Y, Z, K)
-            nloglike[x,y,z,k] is the likelihhood of class k for voxel (x,y,z)
-
-        Returns
-        --------
-        seg : array, shape(X, Y, Z)
-            the buffer in which to write the initial segmentation
-        """
-
-        seg = np.zeros(nloglike.shape[:3]).astype(np.float64)
-
-        _initialize_maximum_likelihood(nloglike, seg)
-
-        return seg
-
-    def icm_ising(self, nloglike, beta, seg):
-        """ Executes one iteration of the ICM algorithm for MRF MAP estimation
-        The prior distribution of the MRF is a Gibbs distribution with the
-        Potts/Ising model with parameter `beta`:
-
-        https://en.wikipedia.org/wiki/Potts_model
-
-        Parameters
-        ----------
-        nloglike : array, shape(X, Y, Z, K)
-            nloglike[x,y,z,k] is the negative log likelihood of class k at voxel
-            (x,y,z)
-        beta : float (positive)
-            the parameter of the Potts/Ising model
-        seg : array, shape (X, Y, Z)
-            initial segmentation. On segput this segmentation will change by one
-            iteration of the ICM algorithm
-        """
-
-        _icm_ising(nloglike, beta, seg)
-
-        return seg
-
-
-cdef void _initialize_maximum_likelihood(double[:,:,:,:] nloglike, double[:,:,:] seg) nogil:
-    r""" Initializes the segmentation of an image with given neg-log-likelihood
-
-    Initializes the segmentation of an image with neg-log-likelihood field
-    given by `nloglike`. The class of each voxel is selected as the one with
-    the minimum neg-log-likelihood (i.e. the maximum-likelihood segmentation).
-
-    Parameters
-    ----------
-    nloglike : array, shape(X, Y, Z, K)
-        nloglike[x,y,z,k] is the likelihhood of class k for voxel (x,y,z)
-    seg : array, shape(X, Y, Z)
-        the buffer in which to write the initial segmentation. This is the
-        inital segmentation
-    """
-    cdef:
-        cnp.npy_intp nx = nloglike.shape[0]
-        cnp.npy_intp ny = nloglike.shape[1]
-        cnp.npy_intp nz = nloglike.shape[2]
-        cnp.npy_intp nclasses = nloglike.shape[3]
-        double min_energy
-        int best_class
-    for x in range(nx):
-        for y in range(ny):
-            for z in range(nz):
-                # Select the best label for this voxel (x, y, z)
-                best_class = -1
-                for k in range(nclasses):
-                    if (best_class == -1) or (nloglike[x,y,z,k] < min_energy):
-                        best_class = k
-                        min_energy = nloglike[x,y,z,k]
-                seg[x,y,z] = best_class
-
-
-cdef void _icm_ising(double[:,:,:,:] nloglike, double beta, double[:,:,:] seg) nogil:
-    """ Executes one iteration of the ICM algorithm for MRF MAP estimation
-    The prior distribution of the MRF is a Gibbs distribution with the
-    Potts/Ising model with parameter `beta`:
-
-    https://en.wikipedia.org/wiki/Potts_model
-
-    Parameters
-    ----------
-    nloglike : array, shape(X, Y, Z, K)
-        nloglike[x,y,z,k] is the negative log likelihood of class k at voxel
-        (x,y,z)
-    beta : float (positive)
-        the parameter of the Potts/Ising model
-    seg : array
-        initial segmentation. This segmentation will change by one
-        iteration of the ICM algorithm
-
-    Returns
-    -------
-    seg :  3D array. Final segmentation.
-    """
-
-    cdef:
-        cnp.npy_intp nneigh = 6
-        cnp.npy_intp* dX = [-1, 0, 0, 0,  0, 1]
-        cnp.npy_intp* dY = [0, -1, 0, 1,  0, 0]
-        cnp.npy_intp* dZ = [0,  0, 1, 0, -1, 0]
-        cnp.npy_intp nx = nloglike.shape[0]
-        cnp.npy_intp ny = nloglike.shape[1]
-        cnp.npy_intp nz = nloglike.shape[2]
-        cnp.npy_intp nclasses = nloglike.shape[3]
-        cnp.npy_intp x, y, z, xx, yy, zz, i, j, k
-        double min_energy, this_energy
-        int best_class
-
-    for x in range(nx):
-        for y in range(ny):
-            for z in range(nz):
-                # Select the best label for this voxel (x, y, z)
-                best_class = -1
-                for k in range(nclasses):
-                    this_energy = nloglike[x, y, z, k]
-                    # Accumulate Gibbs energy for label k
-                    for i in range(nneigh):
-                        xx = x + dX[i]
-                        if((xx < 0) or (xx >= nx)):
-                            continue
-                        yy = y + dY[i]
-                        if((yy < 0) or (yy >= ny)):
-                            continue
-                        zz = z + dZ[i]
-                        if((zz < 0) or (zz >= nz)):
-                            continue
-
-                        if seg[xx,yy,zz] == k:
-                            this_energy -= beta
-                        else:
-                            this_energy += beta
-                    if (best_class == -1) or (this_energy < min_energy):
-                        min_energy = this_energy
-                        best_class = k
-                seg[x,y,z] = best_class
-
-
-class ImageSegmenter(object):
-    # To-do: generalize to quadratic measure fields measure fields
-    def __init__(self):
-
-        pass
-
-    def segment_HMRF(self, image, nclasses, beta, max_iter):
-
-        observation_model = ConstantObservationModel()
-        posteriorMaximizer = IteratedConditionalModes()
-
-        print("Initializing parameters")
-        mu, sigmasq = observation_model.initialize_param_uniform(image, nclasses)
-
-        print("Computing neg-log-likelihood")
-        negll = observation_model.negloglikelihood(image, mu, sigmasq, nclasses)
-
-        print("Initializing segmentation")
-        seg_init = posteriorMaximizer.initialize_maximum_likelihood(negll)
-
-        seg = np.empty_like(image)
-
-        for iter in range(max_iter): # Here is where the EM parts come in
-            print("Iter: %d"%(iter,))
-
-            PLN = observation_model.prob_neighborhood(image, seg_init, beta, nclasses)
-            PLY = observation_model.prob_image(image, nclasses, mu, sigmasq, PLN)
-            mu_upd, sigmasq_upd = observation_model.update_param(image, PLY, mu, nclasses)
-            negll = observation_model.negloglikelihood(image, mu_upd, sigmasq_upd, nclasses)
-            seg = posteriorMaximizer.icm_ising(negll, beta, seg_init)
-
-        return seg
-
-
-#if __name__ == "__main__":
-#
-#    image = nib.load('my_image.nii.gz')
-#    nclasses = 3
-#
-#    segmenter = ImageSegmenter(model)
-#    segmented = segmenter.segment_HMRF(image, nclasses)
+#!python
+#cython: boundscheck=False
+#cython: wraparound=False
+#cython: cdivision=True
+import numpy as np
+from dipy.segment.mask import applymask
+from dipy.core.ndindex import ndindex
+cimport cython
+cimport numpy as cnp
+cdef extern from "dpy_math.h" nogil:
+    cdef double NPY_PI
+    double sqrt(double)
+    double log(double)
+    double exp(double)
+
+
+class ConstantObservationModel(object):
+    r""" Image segmentation with constant models
+    Image segmentation by maximum a-posteriori estimation of HMRF model
+    with the Potts/Ising potential
+    """
+    # To-do: generalize to measure fields
+    # To-do: create abstract class "ObservationModel" and derive
+    # Constant... and Splines... from it
+
+    def __init__(self):
+        r""" Initializes an instance of the ConstantObservationModel class
+        """
+        pass
+
+        # self.nclasses
+        # self.mu = np.zeros(nclasses)
+        # self.sigmasq = np.zeros(nclasses)
+
+    def initialize_param_uniform(self, image, nclasses):
+        """ Initializes the means and variances uniformly
+
+        The means are initialized uniformly along the dynamic range of `image`.
+        The variances are set to 1 for all classes
+
+        Parameters
+        ----------
+        image : array, shape(X, Y, Z)
+        num_classes : int
+
+        Returns
+        -------
+        mu : array, shape(K,)
+        sigmasq : array, shape(K,)
+        """
+
+        cdef:
+            double[:] mu = np.empty((nclasses,), dtype=np.float64)
+            double[:] sigmasq = np.empty((nclasses,), dtype=np.float64)
+
+        _initialize_param_uniform(image, mu, sigmasq)
+        return np.array(mu), np.array(sigmasq)
+
+    def negloglikelihood(self, image, mu, sigmasq, nclasses):
+        r""" Computes the Gaussian negative log-likelihood of each class
+
+        Computes the Gaussian negative log-likelihood of each class for each
+        voxel of `image` assuming a Gaussian distribution with means and
+        variances given by `mu` and `sigmasq`, respectively (constant models
+        along the full volume). The negative log-likelihood will be written
+        in `nloglike`.
+
+        """
+
+        nloglike = np.zeros(image.shape + (nclasses,), dtype=np.float64)
+        mask = np.where(image > 0, 1, 0)
+
+        #if not image is None:
+
+        for idx in ndindex(image.shape):
+#            if not mask[idx]:
+#                continue
+            for l in range(nclasses):
+                if sigmasq[l] == 0:
+                    nloglike[idx + (l,)] = 0
+                else:
+                    nloglike[idx + (l,)] = ((image[idx] - mu[l]) ** 2.0) / (2.0 * sigmasq[l])
+                    nloglike[idx + (l,)] += np.log(2.0 * np.pi * np.sqrt(sigmasq[l]))
+        return nloglike
+
+
+    def prob_neighborhood(self, image, seg, beta, nclasses):
+        r""" Conditional probability of the label given the neighborhood
+        Equation 2.18 of the Stan Z. Li book.
+
+        Parameters
+        -----------
+        img : 3D ndarray - masked T1 structural image
+        nclasses : int - number of tissue classes
+        seg : 3D ndarray - tissue segmentation derived from the ICM
+                                     model. Must be padded with zeros
+        beta : float - value of th importance of the neighborhood
+
+        Returns
+        --------
+
+        P_L_N : 4D ndarray - Probability of the label given the neighborhood of
+                             the voxel
+        """
+
+        cdef:
+            double[:, :, :, :] P_L_N = np.zeros(image.shape + (nclasses,),
+                                                dtype=np.float64)
+            cnp.npy_intp classid = 0
+
+        PLN_norm = np.zeros(image.shape, dtype=np.float64)
+
+        for classid in range(nclasses):
+            _prob_neighb_perclass(image, seg, beta, classid, P_L_N)
+
+            # Eq 2.18 of Stan Z. Li book
+            PLN = np.array(P_L_N)
+            PLN[:, :, :, classid] = np.exp(- PLN[:, :, :, classid])
+            PLN_norm += PLN[:, :, :, classid]
+            PLN[:, :, :, classid] = PLN[:, :, :, classid] / PLN_norm
+
+        return PLN
+
+
+    def prob_image(self, img, nclasses, mu, sigmasq, P_L_N):
+        r""" Conditional probability of the label given the image
+        This is for equation 27 of the Zhang paper
+
+        Parameters
+        -----------
+        img : ndarray 3D
+            masked T1 structural image
+        nclasses : int
+            number of tissue classes
+        mu : ndarray (1, 3)
+            current estimate of mean of each tissue type
+        sigmasq : ndarray (1, 3)
+            current estimate of the variance of each tissue type
+        P_L_N : ndarray 4D
+            probability of the label given the neighborhood. Previously
+            computed by function prob_neigh
+
+        Returns
+        --------
+        P_L_Y : ndarray 4D
+            Probability of the label given the input image
+
+        """
+        # probability of the tissue label (from the 3 classes) given the
+        # voxel
+        P_L_Y = np.zeros_like(P_L_N)
+        P_L_Y_norm = np.zeros_like(img)
+        # normal density equation 11 of the Zhang paper
+        g = np.zeros_like(img)
+        # mask = np.where(img > 0, 1, 0)
+
+        for l in range(nclasses):
+            for idx in ndindex(img.shape[:3]):
+
+                g[idx] = np.exp(-((img[idx] - mu[l]) ** 2 / 2 * sigmasq[l])) / np.sqrt(2 * np.pi * sigmasq[l])
+                P_L_Y[idx[0], idx[1], idx[2], l] = g[idx] * P_L_N[idx[0], idx[1], idx[2], l]
+
+            P_L_Y_norm[:, :, :] += P_L_Y[:, :, :, l]
+
+        for l in range(nclasses):
+            P_L_Y[:, :, :, l] = P_L_Y[:, :, :, l]/P_L_Y_norm
+
+        P_L_Y[np.isnan(P_L_Y)] = 0
+        # P_L_Y[P_L_Y < 0] = 0
+
+        return P_L_Y
+
+    def update_param(self, image, P_L_Y, mu, nclasses):
+        r""" Updates the means and the variances in each iteration for all the
+        labels. This is for equations 25 and 26 of the Zhang paper
+
+        Parameters
+        -----------
+        image : ndarray
+            Input T1 grey scale image
+
+        P_L_Y : ndarray
+            Probability of the label given the input image computed by the
+            Expectation Maximization algorithm.
+
+        Returns
+        --------
+        mu_upd : 1x3 ndarray - mean of each tissue class
+        var_upd : 1x3 ndarray - variance of each tissue class
+
+        """
+        # temporary mu and var files to compute the update
+        mu_upd = np.zeros(nclasses)
+        var_upd = np.zeros(nclasses)
+        mu_num = np.zeros(image.shape + (nclasses,))
+        var_num = np.zeros(image.shape + (nclasses,))
+        denm = np.zeros(image.shape + (nclasses,))
+
+        for l in range(nclasses):
+            for idx in ndindex(image.shape[:3]):
+                idxl = idx + (l,)
+                mu_num[idxl] = (P_L_Y[idxl] * image[idx])
+                var_num[idxl] = (P_L_Y[idxl] * (image[idx] - mu[l]) ** 2)
+                denm[idxl] = P_L_Y[idxl]
+
+            mu_upd[l] = np.sum(mu_num[:, :, :, l]) / np.sum(denm[:, :, :, l])
+            var_upd[l] = np.sum(var_num[:, :, :, l]) / np.sum(denm[:, :, :, l])
+
+            print('updated means and variances per class')
+            print('class: ', l)
+            print('updated_mu:', mu_upd[l])
+            print('updated_var:', var_upd[l])
+
+        return mu_upd, var_upd
+
+
+cdef void _initialize_param_uniform(double[:,:,:] image, double[:] mu, double[:] sigma) nogil:
+        """ Initializes the mu and sigmasqiances uniformly
+
+        The mu are initialized uniformly along the dynamic range of `image`.
+        The sigmasqiances are set to 1 for all classes
+
+        Parameters
+        ----------
+        image : array, shape(X, Y, Z)
+        mu : array, shape(K,)
+        sigmasq : array, shape(K,)
+        """
+        cdef:
+            cnp.npy_intp nx = image.shape[0]
+            cnp.npy_intp ny = image.shape[1]
+            cnp.npy_intp nz = image.shape[2]
+            int nclasses = mu.shape[0]
+            int i
+            double min_val
+            double max_val
+        min_val = image[0,0,0]
+        max_val = image[0,0,0]
+        for x in range(nx):
+            for y in range(ny):
+                for z in range(nz):
+                    if image[x,y,z] < min_val:
+                        min_val = image[x,y,z]
+                    if image[x,y,z] > max_val:
+                        max_val = image[x,y,z]
+        for i in range(nclasses):
+            sigma[i] = 1.0
+            mu[i] = min_val + i * (max_val - min_val)/nclasses
+
+
+cdef void _prob_neighb_perclass(double[:, :, :] image, double[:, :, :] seg,
+                                double beta, int classid,
+                                double[:, :, :, :] P_L_N) nogil:
+
+    cdef:
+        cnp.npy_intp nx = image.shape[0]
+        cnp.npy_intp ny = image.shape[1]
+        cnp.npy_intp nz = image.shape[2]
+        cnp.npy_intp nneigh = 6
+        cnp.npy_intp l = classid
+        cnp.npy_intp x, y, z, xx, yy, zz
+        double vox_prob
+        cnp.npy_intp* dX = [-1, 0, 0, 0,  0, 1]
+        cnp.npy_intp* dY = [0, -1, 0, 1,  0, 0]
+        cnp.npy_intp* dZ = [0,  0, 1, 0, -1, 0]
+
+    for x in range(nx):
+        for y in range(ny):
+            for z in range(nz):
+
+                vox_prob = P_L_N[x, y, z, l]
+
+                for i in range(nneigh):
+                    xx = x + dX[i]
+                    if((xx < 0) or (xx >= nx)):
+                        continue
+                    yy = y + dY[i]
+                    if((yy < 0) or (yy >= ny)):
+                        continue
+                    zz = z + dZ[i]
+                    if((zz < 0) or (zz >= nz)):
+                        continue
+
+                    if seg[xx,yy,zz] == l:
+                        vox_prob -= beta
+                    else:
+                        vox_prob += beta
+
+                P_L_N[x, y, z, l] = vox_prob
+
+
+class IteratedConditionalModes(object):
+    # To-do: generalize to measure fields
+    # To-do: create abstract class "PosteriorOptimizer" and derive ICM from it
+    # To-do: generalize to different potentials
+    # To-do: generalize to different neighborhoods
+
+    def __init__(self):
+        pass
+
+#    def initialize_otsu(image):
+#        seg = np.zeros(...)
+#        ...
+#        return seg
+
+    def initialize_maximum_likelihood(self, nloglike):
+        r""" Initializes the segmentation of an image with given neg-log-likelihood
+
+        Initializes the segmentation of an image with neg-log-likelihood field
+        given by `nloglike`. The class of each voxel is selected as the one with
+        the minimum neg-log-likelihood (i.e. the maximum-likelihood segmentation).
+
+        Parameters
+        ----------
+        nloglike : array, shape(X, Y, Z, K)
+            nloglike[x,y,z,k] is the likelihhood of class k for voxel (x,y,z)
+
+        Returns
+        --------
+        seg : array, shape(X, Y, Z)
+            the buffer in which to write the initial segmentation
+        """
+
+        seg = np.zeros(nloglike.shape[:3]).astype(np.float64)
+
+        _initialize_maximum_likelihood(nloglike, seg)
+
+        return seg
+
+    def icm_ising(self, nloglike, beta, seg):
+        """ Executes one iteration of the ICM algorithm for MRF MAP estimation
+        The prior distribution of the MRF is a Gibbs distribution with the
+        Potts/Ising model with parameter `beta`:
+
+        https://en.wikipedia.org/wiki/Potts_model
+
+        Parameters
+        ----------
+        nloglike : array, shape(X, Y, Z, K)
+            nloglike[x,y,z,k] is the negative log likelihood of class k at voxel
+            (x,y,z)
+        beta : float (positive)
+            the parameter of the Potts/Ising model
+        seg : array, shape (X, Y, Z)
+            initial segmentation. On segput this segmentation will change by one
+            iteration of the ICM algorithm
+        """
+
+        _icm_ising(nloglike, beta, seg)
+
+        return seg
+
+
+cdef void _initialize_maximum_likelihood(double[:,:,:,:] nloglike, double[:,:,:] seg) nogil:
+    r""" Initializes the segmentation of an image with given neg-log-likelihood
+
+    Initializes the segmentation of an image with neg-log-likelihood field
+    given by `nloglike`. The class of each voxel is selected as the one with
+    the minimum neg-log-likelihood (i.e. the maximum-likelihood segmentation).
+
+    Parameters
+    ----------
+    nloglike : array, shape(X, Y, Z, K)
+        nloglike[x,y,z,k] is the likelihhood of class k for voxel (x,y,z)
+    seg : array, shape(X, Y, Z)
+        the buffer in which to write the initial segmentation. This is the
+        inital segmentation
+    """
+    cdef:
+        cnp.npy_intp nx = nloglike.shape[0]
+        cnp.npy_intp ny = nloglike.shape[1]
+        cnp.npy_intp nz = nloglike.shape[2]
+        cnp.npy_intp nclasses = nloglike.shape[3]
+        double min_energy
+        int best_class
+    for x in range(nx):
+        for y in range(ny):
+            for z in range(nz):
+                # Select the best label for this voxel (x, y, z)
+                best_class = -1
+                for k in range(nclasses):
+                    if (best_class == -1) or (nloglike[x,y,z,k] < min_energy):
+                        best_class = k
+                        min_energy = nloglike[x,y,z,k]
+                seg[x,y,z] = best_class
+
+
+cdef void _icm_ising(double[:,:,:,:] nloglike, double beta, double[:,:,:] seg) nogil:
+    """ Executes one iteration of the ICM algorithm for MRF MAP estimation
+    The prior distribution of the MRF is a Gibbs distribution with the
+    Potts/Ising model with parameter `beta`:
+
+    https://en.wikipedia.org/wiki/Potts_model
+
+    Parameters
+    ----------
+    nloglike : array, shape(X, Y, Z, K)
+        nloglike[x,y,z,k] is the negative log likelihood of class k at voxel
+        (x,y,z)
+    beta : float (positive)
+        the parameter of the Potts/Ising model
+    seg : array
+        initial segmentation. This segmentation will change by one
+        iteration of the ICM algorithm
+
+    Returns
+    -------
+    seg :  3D array. Final segmentation.
+    """
+
+    cdef:
+        cnp.npy_intp nneigh = 6
+        cnp.npy_intp* dX = [-1, 0, 0, 0,  0, 1]
+        cnp.npy_intp* dY = [0, -1, 0, 1,  0, 0]
+        cnp.npy_intp* dZ = [0,  0, 1, 0, -1, 0]
+        cnp.npy_intp nx = nloglike.shape[0]
+        cnp.npy_intp ny = nloglike.shape[1]
+        cnp.npy_intp nz = nloglike.shape[2]
+        cnp.npy_intp nclasses = nloglike.shape[3]
+        cnp.npy_intp x, y, z, xx, yy, zz, i, j, k
+        double min_energy, this_energy
+        int best_class
+
+    for x in range(nx):
+        for y in range(ny):
+            for z in range(nz):
+                # Select the best label for this voxel (x, y, z)
+                best_class = -1
+                for k in range(nclasses):
+                    this_energy = nloglike[x, y, z, k]
+                    # Accumulate Gibbs energy for label k
+                    for i in range(nneigh):
+                        xx = x + dX[i]
+                        if((xx < 0) or (xx >= nx)):
+                            continue
+                        yy = y + dY[i]
+                        if((yy < 0) or (yy >= ny)):
+                            continue
+                        zz = z + dZ[i]
+                        if((zz < 0) or (zz >= nz)):
+                            continue
+
+                        if seg[xx,yy,zz] == k:
+                            this_energy -= beta
+                        else:
+                            this_energy += beta
+                    if (best_class == -1) or (this_energy < min_energy):
+                        min_energy = this_energy
+                        best_class = k
+                seg[x,y,z] = best_class
+
+
+class ImageSegmenter(object):
+    # To-do: generalize to quadratic measure fields measure fields
+    def __init__(self):
+
+        pass
+
+    def segment_HMRF(self, image, nclasses, beta, max_iter):
+
+        observation_model = ConstantObservationModel()
+        posteriorMaximizer = IteratedConditionalModes()
+
+        print("Initializing parameters")
+        mu, sigmasq = observation_model.initialize_param_uniform(image, nclasses)
+
+        print("Computing neg-log-likelihood")
+        negll = observation_model.negloglikelihood(image, mu, sigmasq, nclasses)
+
+        print("Initializing segmentation")
+        seg_init = posteriorMaximizer.initialize_maximum_likelihood(negll)
+
+        seg = np.empty_like(image)
+
+        for iter in range(max_iter): # Here is where the EM parts come in
+            print("Iter: %d"%(iter,))
+
+            PLN = observation_model.prob_neighborhood(image, seg_init, beta, nclasses)
+            PLY = observation_model.prob_image(image, nclasses, mu, sigmasq, PLN)
+            mu_upd, sigmasq_upd = observation_model.update_param(image, PLY, mu, nclasses)
+            negll = observation_model.negloglikelihood(image, mu_upd, sigmasq_upd, nclasses)
+            seg = posteriorMaximizer.icm_ising(negll, beta, seg_init)
+
+        return seg
+
+
+#if __name__ == "__main__":
+#
+#    image = nib.load('my_image.nii.gz')
+#    nclasses = 3
+#
+#    segmenter = ImageSegmenter(model)
+#    segmented = segmenter.segment_HMRF(image, nclasses)