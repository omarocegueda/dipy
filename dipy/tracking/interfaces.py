--- conflicted
+++ resolved
@@ -19,28 +19,17 @@
 from ..reconst.shm import (SlowAdcOpdfModel, MonoExpOpdfModel, QballOdfModel,
                           normalize_data, ClosestPeakSelector,
                           ResidualBootstrapWrapper, hat, lcr_matrix,
-<<<<<<< HEAD
-                          bootstrap_data_array)
-from ..reconst.interpolate import (TriLinearInterpolator,
-                                  NearestNeighborInterpolator)
-from ..core.triangle_subdivide import (create_half_unit_sphere, disperse_charges)
-=======
                           bootstrap_data_array, NND_ClosestPeakSelector)
 from ..reconst.interpolate import (TriLinearInterpolator,
                                   NearestNeighborInterpolator)
 from ..core.triangle_subdivide import (create_half_unit_sphere,
                                       disperse_charges)
->>>>>>> c693d66a
 from ..tracking.integration import (BoundryIntegrator, FixedStepIntegrator,
                                    generate_streamlines)
 from ..tracking.utils import (seeds_from_mask, target, merge_streamlines,
                              density_map)
-<<<<<<< HEAD
-from ..io.bvectxt import (read_bvec_file, orientation_to_string, reorient_bvec)
-=======
 from ..io.bvectxt import (read_bvec_file, orientation_to_string,
                          reorient_vectors)
->>>>>>> c693d66a
 
 nifti_file = T.File(filter=['Nifti Files', '*.nii.gz',
                             'Nifti Pair or Analyze Files', '*.img.gz',
