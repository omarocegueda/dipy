--- conflicted
+++ resolved
@@ -1,14 +1,9 @@
 import numpy as np
 from nose.tools import assert_true, assert_false, assert_equal, assert_almost_equal, assert_raises
-<<<<<<< HEAD
 from dipy.reconst.recspeed import peak_finding, peak_finding_onedge
 from dipy.data import get_sphere, get_data
 from dipy.core.geometry import reduce_antipodal, unique_edges
-=======
-from dipy.reconst.recspeed import peak_finding, peaks
-from dipy.data import get_sphere
 
->>>>>>> c9f3bc46
 
 def test_peak_finding():
 
